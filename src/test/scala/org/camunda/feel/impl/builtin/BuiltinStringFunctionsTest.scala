--- conflicted
+++ resolved
@@ -137,7 +137,6 @@
              ValString(""))))
   }
 
-<<<<<<< HEAD
   "An extract() function" should "return a list of strings matching a pattern" in {
 
     eval(""" extract("this is foobar and folbar", "fo[a-z]*") """) should be(
@@ -148,10 +147,8 @@
     eval(""" extract("This is fobbar!", "fo[a-z]*") """) should be(
       ValList(List(ValString("fobbar"))))
   }
-=======
+
   it should "return null if the pattern is invalid" in {
-    eval(""" split("abc", "[a-z") """) should be(ValNull)
+    eval(""" extract("abc", "[a-z") """) should be(ValNull)
   }
-
->>>>>>> 394a13bc
 }